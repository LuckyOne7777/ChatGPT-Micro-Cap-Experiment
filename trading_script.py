--- conflicted
+++ resolved
@@ -365,20 +365,13 @@
             f"""You are currently trying to sell {shares_sold} shares of {ticker} at a price of {sell_price}.
 If this is a mistake, enter 1. """
         )
-
-<<<<<<< HEAD
-    if reason == "1":
-        print("Returning...")
-        return cash, chatgpt_portfolio
-    if ticker not in chatgpt_portfolio["Ticker"].values:
-=======
         if reason == "1":
             print("Returning...")
             return cash, chatgpt_portfolio
     elif reason is None:
         reason = ""
     if ticker not in chatgpt_portfolio["ticker"].values:
->>>>>>> 1882e4a8
+
         print(f"Manual sell for {ticker} failed: ticker not in portfolio.")
         return cash, chatgpt_portfolio
     ticker_row = chatgpt_portfolio[chatgpt_portfolio["Ticker"] == ticker]
